--- conflicted
+++ resolved
@@ -73,7 +73,6 @@
     """Calculates the Pearson correlation between the predictions and intensities."""
     return np.corrcoef(predictions, intensities)[0, 1]
 
-<<<<<<< HEAD
 intensities_dir='data/RNAcompete_intensities'
 predict_output_dir='outputs/predictions/ImprovedDeepSELEX'
 
@@ -92,6 +91,7 @@
             f.write(f'RBP{i+1}: Min={min_arr[i]}, Max={max_arr[i]}\n')
         f.write(f'Min: {min(min_arr)}\n')
         f.write(f'Max: {max(max_arr)}\n')
+
 def get_intensity_bins(intensities_dir):
     bins = []
     ranges = []
@@ -120,22 +120,13 @@
             f.write(f'RBP{i + 1}: {percentages_str}\n')
             f.write(f'Ranges: {ranges[i]}\n')
 
-
-def main():
-
-
-if __name__ == '__main__':
-    main()
-=======
-
 def print_args(args):
     """
     Prints all the arguments as a dictionary.
-    
+
     Args:
         args: Namespace object containing configuration and hyperparameters.
     """
     args_dict = vars(args)
     print("Arguments used for this run:")
-    print(args_dict)
->>>>>>> 95e73470
+    print(args_dict)